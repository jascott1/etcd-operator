## [Unreleased 0.5.2]

### Added

- Expose `/metrics` endpoint at port 8080
- Add cluster S3 spec `prefix` feature. Let user choose a prefix under the bucket.
<<<<<<< HEAD
- Add `automountServiceAccountToken` to pod policy. Let users disable automounting of the Kubernetes access token into etcd-operator controlled pods.
=======
- Cluster backups can now be saved using Azure Blob Storage (ABS).
>>>>>>> 7073d845

### Changed

### Removed

### Fixed

### Deprecated

### Security


## [Release 0.5.1]

Upgrade notice for TLS cluster users:
If you are using TLS-enabled etcd cluster, the SAN domain has been changed. See [TLS docs](./doc/user/cluster_tls.md).
Before upgrading operator, you need to rotate certs on each secrets to allow both the old and new domains.
Then restart each etcd pod -- the simplest way is to "upgrade" cluster version.
Finally, it is safe to upgrade operator. It's highly recommended to save a backup before upgrade.

### Added

- A new `StorageClass` spec field, allowing more granular control over how etcd clusters are backed up to PVs.

### Changed

- Default timeout for snapshots done by backup sidecar increased from 5 seconds to 1 minute

### Fixed

- Fix periodFullGC only executed once problem.
- [GH-1021] Use the cluster domain provided by kubelet instead of hardcoded `.cluster.local` .


## [Release 0.5.0]

**BREAKING CHANGE**: The cluster object will now be defined via a [Custom Resource Definition(CRD)](https://kubernetes.io/docs/tasks/access-kubernetes-api/extend-api-custom-resource-definitions/) instead of a [Third Party Resource(TPR)](https://kubernetes.io/docs/tasks/access-kubernetes-api/extend-api-third-party-resource/). See the `Changed` section below for details.

### Changed

- With k8s 1.7 and onwards TPRs have been deprecated and are replaced with CRD. See the k8s 1.7 [blogpost](http://blog.kubernetes.io/2017/06/kubernetes-1.7-security-hardening-stateful-application-extensibility-updates.html) or [release notes](https://github.com/kubernetes/kubernetes/blob/master/CHANGELOG.md#major-themes) for more details. For this release a live migration of the cluster spec from TPR to CRD is not supported. To preserve the cluster state during the upgrade you will need to create a backup of the cluster and recreate the cluster from the backup after upgrading the operator. See the [upgrade guide](https://github.com/coreos/etcd-operator/blob/master/doc/user/upgrade/upgrade_guide.md) for more detailed steps on how to do that.

- Changes in the cluster object's type metadata:
  - The `apiVersion` field has been changed from `etcd.coreos.com/v1beta1` to `etcd.database.coreos.com/v1beta2`
  - The `kind` field has been changed from `Cluster` to `EtcdCluster`


## [Release 0.4.2]

### Added

- [GH-1232](https://github.com/coreos/etcd-operator/pull/1232) the operator can now log critical actions like pod creation/deletion to a user specified path via the optional flag `debug-logfile-path`. The logs will only be generated if the cluster is self hosted and the flag is set. This can be used in conjunction with a persistent volume to persist the critical actions to disk for later inspection.

### Changed

- enable alpha feature "tolerate unready endpoints" on etcd client and peer service

### Fixed

- Fix append-hosts init-container not run on some restart cases.


## [Release 0.4.1]

This is a bug-fix release. We have done a lot of testing against k8s 1.7
and making it stable on 1.7 .

### Added

- New self-hosted field `SkipBootMemberRemoval` allows users to skip the
  auto-deletion of the boot etcd member.

### Fixed

- Make sure etcd pod's FQDN is resolvable before running etcd commands .


## [Release 0.4.0]

**BREAKING CHANGE**: Re-naming of TLS spec and TLS secrets' fields.

TLS spec:
- member's `clientSecret` is changed to `serverSecret`

TLS secrets:
- member's `peerSecret`'s fields change:
  - peer-crt.pem -> peer.crt
  - peer-key.pem -> peer.key
  - peer-ca-crt.pem -> peer-ca.crt
- member's `clientSecret` is changed to `serverSecret`, its fields change:
  - client-crt.pem -> server.crt
  - client-key.pem -> server.key
  - client-ca-crt.pem -> server-ca.crt
- `operatorSecret`'s fields change:
  - etcd-crt.pem -> etcd-client.crt
  - etcd-key.pem -> etcd-client.key
  - etcd-ca-crt.pem -> etcd-client-ca.crt


**BREAKING CHANGE**: Backup spec: `CleanupBackupsOnClusterDelete` field is renamed to `AutoDelete`.

Previous spec like this one

```yaml
spec:
  backup:
    storageType: "PersistentVolume"
    ...
    cleanupBackupsOnClusterDelete: true
```

should be changed to

```yaml
spec:
  backup:
    storageType: "PersistentVolume"
    ...
    autoDelete: true
```


## [Release 0.3.3]

### Added

- Adds ability for users to specify base image for etcd pods in a cluster.
  Default base image is `quay.io/coreos/etcd-operator`.

### Fixed

- [GH-1138] Fixed operator stucks in managing selfhosted cluster when there are not enough nodes to start new etcd member.
- [GH-1196] Fixed etcd operator could not start S3 backup sidecar if given non-root user.


## [Release 0.3.2]

Bug fix release to fix self-hosted etcd issue [GH-1171] .

## [Release 0.3.1]


**Notes for self-hosted etcd**:
The newly introduced TLS feature for self hosted etcd is a breaking change.
Existing self hosted etcd cluster MUST be recreated for updating to this release.

### Added

- Self-hosted etcd: if `etcd-hosts.checkpoint` file exists under `${datadir}/`,
  etcd pod will restore the hosts mapping from it before etcd bootstraps.
- Add static TLS support for self-hosted etcd mode.
- The operator will now post Kubernetes [events](https://kubernetes.io/docs/resources-reference/v1.6/#event-v1-core). To allow this the necessary RBAC rule for the resource `events` must be added to the clusterrole. See the [rbac guide](https://github.com/coreos/etcd-operator/blob/master/doc/user/rbac.md#create-clusterrole) to see how to set up RBAC rules for the operator. If the rbac rule for 'events' is not present then the operator will continue to function normally but will also print out an error message on the failure to post an event.
- Add revision field in backup status.
- Support getting a specific backup with verison and revision from the backup service.

### Changed

- Self-hosted etcd: use FQDN for client/peer URL.
- Updated RBAC rules for resources `thirdpartyresources` and `storageclasses` to all verbs `*` . We loose granularity early so that we have more flexibility to use other methods (e.g. Get) later.

### Removed

- Update default etcd version to 3.1.8

### Fixed

- [GH-1108] selfHosted: fix backup unable to talk to etcd pods

### Deprecated

### Security


## [Release 0.3.0]

### Upgrade Notice

Check https://github.com/coreos/etcd-operator/blob/master/doc/user/upgrade/upgrade_guide.md#v02x-to-v03x

### Added

- Added support for backup policy to be dynamically added, updated
- Added per cluster policy support for S3.

### Changed

- Backup sidecar deployment created with `Recreate` strategy.
- Spec.Backup.MaxBackups meaning change: 0 means unlimited backups; < 0 will be rejected.

### Removed

### Fixed

- [GH-1068] Backup sidecar deployment stuck at upgrading

### Deprecated

### Security


## [Release 0.2.6]

### Upgrade Notice

- Once operator is upgraded, all backup-enabled cluster will go through an upgrade process that
  deletes backup sidecar's ReplicaSet and creates new Deployment for sidecar.
  If upgrading failed for any reason, cluster TPR's `status.phase` will be FAILED.
  Recreate of the cluster TPR is needed on failure case.

### Added

- PodPolicy provides `EtcdEnv` option to add custom env to the etcd process.
- PodPolicy provides `Labels` option to add custom labels to the etcd pod.
- TLS feature: user can now create TLS-secured cluster via operator.
  See [TLS guide](https://github.com/coreos/etcd-operator/blob/master/doc/user/cluster_tls.md).

### Changed

- Self-hosted etcd pod's anti-affinity label selector is changed to select `{"app": "etcd"}`.
  That is, no two etcd pods should sit on the same node, even if they belongs to different clusters.
- Using Deployment to manage backup sidecar instead of ReplicaSet.
- S3 backup path is changed to `${BUCKET_NAME}/v1/${NAMESPACE}/${CLUSTER_NAME}/`.

### Removed

### Fixed

### Deprecated

### Security


## [Release 0.2.5]

### Added

- Add "none" PV provisioner option. If operator flag "pv-provisioner" is set to "none",
  operator won’t create any storage class and users couldn’t make use of operator’s PV backup feature.
- Add headless service `${clusterName}` which selects etcd pods of given cluster.
- Pod Tolerations.

### Changed

- TLSSpec json tag changed as `omitempty`
- Time related fields in spec, i.e. TransitionTime and CreationTime, is changed to type `string`.
  This should be backward compatible and no effect on operator upgrade.
- Update default etcd version to 3.1.4
- Self-hosted etcd pod is started with "--metrics extensive" flag.
  This is only available in etcd 3.1+.
- Change client LB service name to `${clusterName}-client`.
- Add hostname and subdomain to etcd pods, which makes them have A records formatted in `${memberName}.${clusterName}.${namespace}.svc.cluster.local` .
  For more info, see https://kubernetes.io/docs/concepts/services-networking/dns-pod-service/ .
  We also change PeerURL of etcd members to use such hostnames.

### Removed

- Individual etcd member's services were removed. Use hostname and subdomain of etcd pod instead.

### Fixed

- [GH-910] Operator keeps updating status even if there is no change.

### Deprecated

### Security


## [Release 0.2.4]

### Added

### Changed

### Removed

### Fixed

- [GH-900] Fix looping of reconcile skip due to unready members

### Deprecated

### Security


## [Release 0.2.3]

### Added

### Changed

### Removed

### Fixed

- [GH-890] Fix a race that when majority of members went down cluster couldn't recover
- Fix self-hosted cluster reboot case

### Deprecated

### Security


## [Release 0.2.2]

### Added

- Backup creation time is added in backup status.
- Total size of backups time is added in backup service status.
- Cluster members that are ready and unready to serve requests are tracked via the ClusterStatus fields `Members.Ready` and `Members.Unready`

### Changed

- PodPolicy `resourceRequirements` field is renamed to `resources`
- Default etcd version is changed to `3.1.2`
- Self-hosted etcd pod uses hostPath with path `/var/etcd/$ns-$member`

### Removed

### Fixed

- [GH-851] Fixed a race that caused nil pointer access panic
- [GH-823] Fixed backup service status not shown in TPR status

### Deprecated

### Security


## [Release 0.2.1]
### Added

- Experimental client for interacting with backup service
- The operator panics itself when it gets stuck unexpectedly. It relies on Kubernetes to
get restarted.
- Add resource requirements field in `Spec.Pod` . Users can specify resource requirements for the
etcd container with this new field.
- Add status endpoint to backup sidecar service.
- Service account of the etcd operator pod is passed to backup pod.
- Add backup service status into cluster status.

### Changed

- Example deployments pin to the released version of the operator image
- Downward API of pod's namespace and name is required to start etcd operator pod.
  See `example/deployment.yaml` .

### Removed

- Drop etcd operator command line flags: "masterHost", "cert-file", "key-file", "ca-file".

### Fixed

### Deprecated

### Security<|MERGE_RESOLUTION|>--- conflicted
+++ resolved
@@ -4,11 +4,8 @@
 
 - Expose `/metrics` endpoint at port 8080
 - Add cluster S3 spec `prefix` feature. Let user choose a prefix under the bucket.
-<<<<<<< HEAD
 - Add `automountServiceAccountToken` to pod policy. Let users disable automounting of the Kubernetes access token into etcd-operator controlled pods.
-=======
 - Cluster backups can now be saved using Azure Blob Storage (ABS).
->>>>>>> 7073d845
 
 ### Changed
 
